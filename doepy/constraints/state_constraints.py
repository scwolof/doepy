"""
MIT License

Copyright (c) 2019 Simon Olofsson

Permission is hereby granted, free of charge, to any person obtaining a copy
of this software and associated documentation files (the "Software"), to deal
in the Software without restriction, including without limitation the rights
to use, copy, modify, merge, publish, distribute, sublicense, and/or sell
copies of the Software, and to permit persons to whom the Software is
furnished to do so, subject to the following conditions:

The above copyright notice and this permission notice shall be included in all
copies or substantial portions of the Software.

THE SOFTWARE IS PROVIDED "AS IS", WITHOUT WARRANTY OF ANY KIND, EXPRESS OR
IMPLIED, INCLUDING BUT NOT LIMITED TO THE WARRANTIES OF MERCHANTABILITY,
FITNESS FOR A PARTICULAR PURPOSE AND NONINFRINGEMENT. IN NO EVENT SHALL THE
AUTHORS OR COPYRIGHT HOLDERS BE LIABLE FOR ANY CLAIM, DAMAGES OR OTHER
LIABILITY, WHETHER IN AN ACTION OF CONTRACT, TORT OR OTHERWISE, ARISING FROM,
OUT OF OR IN CONNECTION WITH THE SOFTWARE OR THE USE OR OTHER DEALINGS IN THE
SOFTWARE.
"""

import numpy as np
from scipy.special import erf, erfinv

class StateConstraint:
    def __init__ (self, bounds, **kwargs):
        self.bounds = np.asarray( bounds )

        if self.bounds.ndim == 2:
            # Constant bounds
            assert self.bounds.shape[1] == 2
            self.num_states = self.bounds.shape[0]
        elif self.bounds.ndim == 3:
            # Time-dependent bounds
            assert self.bounds.shape[2] == 2
            self.num_steps  = self.bounds.shape[0]
            self.num_states = self.bounds.shape[1]
        
        if 'conf' in kwargs:
            # Constant bounds
            self.conf = kwargs['conf']
            
    @property
    def has_added_variables (self):
        return False

    def sum_num_constraints (self):
        # Total number of constraints constructed by class
        raise NotImplementedError 
    
    def num_constraints (self):
        # Number of individual constraints constructed by class
        raise NotImplementedError 
        
    def calc_dCdU(self,dcdZ,dZdU,dcdS,dSdU):
        # Calculate the gradient of the constraint related to U
        return (np.einsum('ij,jnk->ink',dcdZ,dZdU) + np.einsum('ijk,jknd->ind',dcdS,dSdU))
        
    def __call__ (self, M, S, dZdU, dSdU, step=None, grad=False):
        """
        Input:
        M   [ num_meas ]              Matrix of predictive means
        S   [ num_meas x num_meas ]   Matrix of predictive covariances
        grad                          Return gradients wrt M and S

        Output:
        c      Constraint score for M, S
        dcdM   Gradient d c / d M
        dcdS   Gradient d c / d S
        """
        raise NotImplementedError
        

class ConstantMeanStateConstraint (StateConstraint):
    r"""
    Mean constraint:
        bounds[i,0] <= \mu_i(t) <= bounds[i,1]
    """
    def __init__ (self, bounds):
        super().__init__ (bounds)
        assert self.bounds.ndim == 2

    def sum_num_constraints (self, num_steps, num_models):
        return 2 * self.num_states * num_steps * num_models
    
    def num_constraints (self):
        return 2 * self.num_states
        
    def __call__ (self, M, S, dZdU, dSdU, step=None, grad=False):
        C = np.zeros( 2 * self.num_states )
        #print( 'mean' )
        if grad:
            dCdM = np.zeros( C.shape + M.shape )
            dCdS = np.zeros( C.shape + S.shape )
        
        for i in range(self.num_states):
            C[2*i]   = M[i] - self.bounds[i,0]
            #print('lower: %d'%i)
            #print(self.bounds[i,0])
            C[2*i+1] = self.bounds[i,1] - M[i]
            #print('upper: %d'%i)
            #print(self.bounds[i,1])
            if grad:
                dCdM[2*i,  i] = 1.
                dCdM[2*i+1,i] = -1.
        return C if not grad else (C, self.calc_dCdU(dCdM,dZdU,dCdS,dSdU))
        

class MovingMeanStateConstraint (StateConstraint):
    r"""
    Mean constraint:
        bounds[t,i,0] <= \mu_i(t) <= bounds[t,i,1]
    """
    def __init__ (self, bounds):
        super().__init__ (bounds)
        assert self.bounds.ndim == 3

    def sum_num_constraints (self, num_steps, num_models):
        return 2 * self.num_states * num_steps * num_models
    
    def num_constraints (self):
        return 2 * self.num_states
        
    def __call__ (self, M, S, dZdU, dSdU, step, grad=False):
        step = np.min(( self.num_steps-1, step ))
        C    = np.zeros( 2 * self.num_states )
        if grad:
            dCdM = np.zeros( C.shape + M.shape )
            dCdS = np.zeros( C.shape + S.shape )
        
        for i in range(self.num_states):
            C[2*i]   = M[i] - self.bounds[step,i,0]
            C[2*i+1] = self.bounds[step,i,1] - M[i]
            if grad:
                dCdM[2*i,  i] = 1.
                dCdM[2*i+1,i] = -1.
<<<<<<< HEAD
        return C if not grad else (C, self.calc_dCdU(dCdM,dZdU,dCdS,dSdU))
    
=======
        return C if not grad else (C, dCdM, dCdS)

>>>>>>> 5aba34ed

class SingleChanceStateConstraint (StateConstraint):
    r"""    
    Chance constraint:
        conf = confidence
        r = distance from the mean value for a defined tolerance
        P( \mu_i(t) + alpha * S <= bounds[i,1] ) > conf
        P( \mu_i(t) - alpha * S >= bounds[i,1] ) > conf
    """   
    def __init__ (self, bounds, conf=0.95):
        super().__init__ (bounds)
        assert self.bounds.ndim == 2
        self.conf  = conf
<<<<<<< HEAD
        self.r = np.sqrt(2) * erfinv(self.conf)
        

    def sum_num_constraints (self, num_steps, num_models):
        return 2 * self.num_states * num_steps * num_models
    
    def num_constraints (self):
        return 2 * self.num_states
    
    def __call__ (self, M, S, dZdU, dSdU, step=None, grad=False):
=======
        self.alpha = np.sqrt(2) * erfinv(self.conf)

    def num_constraints (self):
        return 2 * self.num_states

    def __call__ (self, M, S, step=None, grad=False):
>>>>>>> 5aba34ed
        C = np.zeros( 2 * self.num_states )
        if grad:
            dCdM = np.zeros( C.shape + M.shape )
            dCdS = np.zeros( C.shape + S.shape )
<<<<<<< HEAD
        
        for i in range(self.num_states):
            C[2*i]   = M[i] - self.r*np.sqrt(S[i,i]) - self.bounds[i,0];
            C[2*i+1] = self.bounds[i,1]- self.r*np.sqrt(S[i,i]) - M[i];
            
            if grad:
                dCdM[2*i,  i] = 1.
                dCdM[2*i+1,i] = -1.
                dCdS[2*i,  i, i] = -self.r/(2*np.sqrt(S[i,i]))
                dCdS[2*i+1,i, i] = -self.r/(2*np.sqrt(S[i,i]))
        return C if not grad else (C, self.calc_dCdU(dCdM,dZdU,dCdS,dSdU))
    
class PointwiseChanceStateConstraint (StateConstraint):
    r"""    
    Chance constraint:
        One probability for each time step
        conf = probability
        P(C(ti) <= bounds[ti]) > 1-conf
    """   
    
    def __init__ (self, bounds, conf=0.95):
        super().__init__ (bounds)
        assert self.bounds.ndim == 2
        self.conf = conf
        

    def sum_num_constraints (self, num_steps, num_models):
        return num_steps * num_models
    
    def num_constraints (self):
        return 1
    
    def __call__ (self, M, S, dZdU, dSdU, step=None, grad=False):
        C = np.zeros( 1 )

        if grad:
            dCdM = np.zeros( C.shape + M.shape )
            dCdS = np.zeros( C.shape + S.shape )
        
        P = 0;
        #Pi = np.zeros(self.num_states)
        for i in range(self.num_states):
            x1 = (self.bounds[i,0]-M[i])/(np.sqrt(S[i,i])*np.sqrt(2))
            x2 = (self.bounds[i,1]-M[i])/(np.sqrt(S[i,i])*np.sqrt(2))
            
            Pi1 = 0.5*(1+ erf(x1))
            Pi2 = 0.5*(1+ erf(x2))
            
            Pi = Pi2 - Pi1
            #print(Pi)
            
            if grad:
                dP1dM = (-1)*np.exp((-1)*(x1**2))/(np.sqrt(S[i,i])*np.sqrt(2)*np.sqrt(np.pi))
                dP2dM = (-1)*np.exp((-1)*(x2**2))/(np.sqrt(S[i,i])*np.sqrt(2)*np.sqrt(np.pi))
                dPidM = (dP2dM - dP1dM)
                dP1dS = (-1)*(self.bounds[i,0] - M[i])*np.exp((-1)*(x1**2))/(S[i,i]*np.sqrt(2)*np.sqrt(np.pi))
                dP2dS = (-1)*(self.bounds[i,1] - M[i])*np.exp((-1)*(x2**2))/(S[i,i]*np.sqrt(2)*np.sqrt(np.pi))
                dPidS = (dP2dS - dP1dS)
                if P == 1:
                    dCdM[0,i] = dPidM
                    dCdS[0,i,i] = dPidS
                else:
                    dCdM[0,i] = dCdM[0,i] + dPidM - (Pi*dCdM[0,i] + P*dPidM)
                    dCdS[0,i,i] = dCdS[0,i,i] + dPidS - (Pi*dCdS[0,i,i] + P*dPidS)
            
            if P == 1:
                P = Pi
            else:
                P = P + Pi - P*Pi
                
        C = P - self.conf
        return C if not grad else (C, self.calc_dCdU(dCdM,dZdU,dCdS,dSdU))
    
class JointChanceStateConstraint (StateConstraint):
    r"""    
    Chance constraint:
        P1(\mu_i(t)+r*S <= bounds[i,1]) > 1-eps
        P2(\mu_i(t)-r*S >= bounds[i,1]) > 1-eps
    """   
    
    def __init__ (self, bounds,conf=0.95):
        super().__init__ (bounds)
        assert self.bounds.ndim == 2
        self.conf = conf
        self.step = 0
        self.num_steps = 0

    def sum_num_constraints (self, num_steps, num_models):
        self.num_steps = num_steps
        return num_models
    
    def num_constraints (self):
        if self.step == self.num_steps-1:
            return 1
        else:
            return 0
    
    def __call__ (self, M, S, dZdU, dSdU, step=None, grad=False):
        self.P = np.zeros( 1 )
        self.step = step

        if grad:
            self.dPdMc = np.zeros( self.P.shape + M.shape )
            self.dPdSc = np.zeros( self.P.shape + S.shape  )
            dPdM = np.zeros( self.P.shape + M.shape )
            dPdS = np.zeros( self.P.shape + S.shape  )
        
        Pp = 0;
        #Pi = np.zeros(self.num_states)
        for i in range(self.num_states):
            x1 = (self.bounds[i,0]-M[i])/(np.sqrt(S[i,i])*np.sqrt(2))
            x2 = (self.bounds[i,1]-M[i])/(np.sqrt(S[i,i])*np.sqrt(2))
            
            Pi1 = 0.5*(1+ erf(x1))
            Pi2 = 0.5*(1+ erf(x2))
            
            Pi = Pi2 - Pi1
            #print(Pi)
            
            if grad:
                dP1dM = (-1)*np.exp((-1)*(x1**2))/(np.sqrt(S[i,i])*np.sqrt(2)*np.sqrt(np.pi))
                dP2dM = (-1)*np.exp((-1)*(x2**2))/(np.sqrt(S[i,i])*np.sqrt(2)*np.sqrt(np.pi))
                dPidM = (dP2dM - dP1dM)
                dP1dS = (-1)*(self.bounds[i,0] - M[i])*np.exp((-1)*(x1**2))/(S[i,i]*np.sqrt(2)*np.sqrt(np.pi))
                dP2dS = (-1)*(self.bounds[i,1] - M[i])*np.exp((-1)*(x2**2))/(S[i,i]*np.sqrt(2)*np.sqrt(np.pi))
                dPidS = (dP2dS - dP1dS)
                if Pp == 1:
                    dPdM[0,i] = dPidM
                    dPdS[0,i,i] = dPidS
                else:
                    dPdM[0,i] = dPdM[0,i] + dPidM - (Pi*dPdM[0,i] + Pp*dPidM)
                    dPdS[0,i,i] = dPdS[0,i,i] + dPidS - (Pi*dPdS[0,i,i] + Pp*dPidS)
            
            if Pp == 1:
                Pp = Pi
            else:
                Pp = Pp + Pi - Pp*Pi
                
        
        self.P += Pp
        self.dPdMc += dPdM
        self.dPdSc += dPdS
        
        if step == self.num_steps:
            C = (self.P/self.num_steps) - self.conf
            dCdM = self.dPdMc/self.num_steps
            dCdS = self.dPdSc/self.num_steps
            dCdU = self.calc_dCdU(dCdM,dZdU,dCdS,dSdU)
        else:
            C = 0
            dCdU = 0
                
        return C if not grad else (C, dCdU)
=======

        for i in range(self.num_states):
            C[2*i]   = M[i] - self.alpha*np.sqrt(S[i,i]) - self.bounds[i,0];
            C[2*i+1] = self.bounds[i,1]- self.alpha*np.sqrt(S[i,i]) - M[i];

            if grad:
                dCdM[2*i,  i]   = 1.
                dCdM[2*i+1,i]   = -1.
                dCdS[2*i,  i] = -self.alpha/(2*np.sqrt(S[i,i]))
                dCdS[2*i+1,i] = -self.alpha/(2*np.sqrt(S[i,i]))
        return C if not grad else (C, dCdM, dCdS)


class JointTimeChanceStateConstraint (StateConstraint):
    r"""    
    Chance constraint:
        P1(\mu_i(t)+r*S <= bounds[i,1]) > 1-eps
        P2(\mu_i(t)-r*S >= bounds[i,1]) > 1-eps
    """   
    def __init__ (self, bounds, conf=0.95):
        super().__init__ (bounds,**kwargs)
        assert self.bounds.ndim == 2

    def num_constraints (self):
        return 2 * self.num_states

    def __call__ (self, M, S, step=None, grad=False):
        C = np.zeros( 2 * self.num_states )
        if grad:
            dCdM = np.zeros( C.shape + M.shape )
            dCdS = np.zeros( C.shape + S.shape )

        for i in range(self.num_states):
            div = 1. / np.sqrt(S[i,i])
            r1  = (M[i] - self.bounds[i,0]) * div
            r2  = (self.bounds[i,1] - M[i]) * div
            P1  = 0.5 * ( 1 - erf(r1 / np.sqrt(2)) )
            P2  = 0.5 * ( 1 - erf(r2 / np.sqrt(2)) )

            C[2*i]   = P1
            C[2*i+1] = P2

            if grad:
                diff  = M[i] - self.bounds[i]
                diff2 = np.exp( -0.5 * diff**2 / S[i,i] )
                div1  = 1. / np.sqrt(2*np.pi*S[i,i])
                div2  = 1. / ( np.sqrt(2*np.pi)*S[i,i] )
                dCdM[2*i,  i]   = -diff2[0] * div1
                dCdM[2*i+1,i]   = -diff2[1] * div1
                dCdS[2*i,  i,i] =  diff[0] * diff2[0] * div2
                dCdS[2*i+1,i,i] = -diff[1] * diff2[1] * div2
        return C if not grad else (C, dCdM, dCdS)
>>>>>>> 5aba34ed
<|MERGE_RESOLUTION|>--- conflicted
+++ resolved
@@ -137,13 +137,8 @@
             if grad:
                 dCdM[2*i,  i] = 1.
                 dCdM[2*i+1,i] = -1.
-<<<<<<< HEAD
         return C if not grad else (C, self.calc_dCdU(dCdM,dZdU,dCdS,dSdU))
     
-=======
-        return C if not grad else (C, dCdM, dCdS)
-
->>>>>>> 5aba34ed
 
 class SingleChanceStateConstraint (StateConstraint):
     r"""    
@@ -157,7 +152,6 @@
         super().__init__ (bounds)
         assert self.bounds.ndim == 2
         self.conf  = conf
-<<<<<<< HEAD
         self.r = np.sqrt(2) * erfinv(self.conf)
         
 
@@ -168,19 +162,10 @@
         return 2 * self.num_states
     
     def __call__ (self, M, S, dZdU, dSdU, step=None, grad=False):
-=======
-        self.alpha = np.sqrt(2) * erfinv(self.conf)
-
-    def num_constraints (self):
-        return 2 * self.num_states
-
-    def __call__ (self, M, S, step=None, grad=False):
->>>>>>> 5aba34ed
         C = np.zeros( 2 * self.num_states )
         if grad:
             dCdM = np.zeros( C.shape + M.shape )
             dCdS = np.zeros( C.shape + S.shape )
-<<<<<<< HEAD
         
         for i in range(self.num_states):
             C[2*i]   = M[i] - self.r*np.sqrt(S[i,i]) - self.bounds[i,0];
@@ -333,58 +318,4 @@
             C = 0
             dCdU = 0
                 
-        return C if not grad else (C, dCdU)
-=======
-
-        for i in range(self.num_states):
-            C[2*i]   = M[i] - self.alpha*np.sqrt(S[i,i]) - self.bounds[i,0];
-            C[2*i+1] = self.bounds[i,1]- self.alpha*np.sqrt(S[i,i]) - M[i];
-
-            if grad:
-                dCdM[2*i,  i]   = 1.
-                dCdM[2*i+1,i]   = -1.
-                dCdS[2*i,  i] = -self.alpha/(2*np.sqrt(S[i,i]))
-                dCdS[2*i+1,i] = -self.alpha/(2*np.sqrt(S[i,i]))
-        return C if not grad else (C, dCdM, dCdS)
-
-
-class JointTimeChanceStateConstraint (StateConstraint):
-    r"""    
-    Chance constraint:
-        P1(\mu_i(t)+r*S <= bounds[i,1]) > 1-eps
-        P2(\mu_i(t)-r*S >= bounds[i,1]) > 1-eps
-    """   
-    def __init__ (self, bounds, conf=0.95):
-        super().__init__ (bounds,**kwargs)
-        assert self.bounds.ndim == 2
-
-    def num_constraints (self):
-        return 2 * self.num_states
-
-    def __call__ (self, M, S, step=None, grad=False):
-        C = np.zeros( 2 * self.num_states )
-        if grad:
-            dCdM = np.zeros( C.shape + M.shape )
-            dCdS = np.zeros( C.shape + S.shape )
-
-        for i in range(self.num_states):
-            div = 1. / np.sqrt(S[i,i])
-            r1  = (M[i] - self.bounds[i,0]) * div
-            r2  = (self.bounds[i,1] - M[i]) * div
-            P1  = 0.5 * ( 1 - erf(r1 / np.sqrt(2)) )
-            P2  = 0.5 * ( 1 - erf(r2 / np.sqrt(2)) )
-
-            C[2*i]   = P1
-            C[2*i+1] = P2
-
-            if grad:
-                diff  = M[i] - self.bounds[i]
-                diff2 = np.exp( -0.5 * diff**2 / S[i,i] )
-                div1  = 1. / np.sqrt(2*np.pi*S[i,i])
-                div2  = 1. / ( np.sqrt(2*np.pi)*S[i,i] )
-                dCdM[2*i,  i]   = -diff2[0] * div1
-                dCdM[2*i+1,i]   = -diff2[1] * div1
-                dCdS[2*i,  i,i] =  diff[0] * diff2[0] * div2
-                dCdS[2*i+1,i,i] = -diff[1] * diff2[1] * div2
-        return C if not grad else (C, dCdM, dCdS)
->>>>>>> 5aba34ed
+        return C if not grad else (C, dCdU)