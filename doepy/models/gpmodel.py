--- conflicted
+++ resolved
@@ -62,10 +62,6 @@
 		self.num_data_points_per_num_dim = [101, 21, 10, 6, 4, 3]
 
 
-<<<<<<< HEAD
-
-=======
->>>>>>> 5aba34ed
 	"""
 	Train GP surrogates
 	"""
@@ -87,15 +83,12 @@
 		
 		# Training targets
 		Z = T[-1]
-<<<<<<< HEAD
-=======
 		for z in Z:
 			if np.any( np.isnan(z) ):
 				raise ValueError('NaN in training data!')
 			if np.any( np.isinf(z) ):
 				raise ValueError('infinite values in training data!')
 
->>>>>>> 5aba34ed
 		if self.delta_transition:
 			D = np.arange( self.num_states )
 			Z = [ z - x[:,d] for z,x,d in zip(Z, T[0], D) ]
