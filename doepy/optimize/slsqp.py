--- conflicted
+++ resolved
@@ -5,7 +5,6 @@
 
 import numpy as np 
 from scipy.optimize._slsqp import slsqp as scipy_slsqp
-<<<<<<< HEAD
 from numpy import linalg
 
 def slsqp (problem_instance, u0, maxiter=10, ftol=1e-5,log_callback=None, 
@@ -19,20 +18,7 @@
     qptol : tolerance used for the qp solver. It is used for constraint tolerance
     debug:  False = print no information
             True  = print iterations calculations
-=======
 
-def slsqp (problem_instance, u0, maxiter=30, ftol=1.0E-5, log_callback=None,
-           stepdesc=0.1, qptol=1e-6, debug=False):
-    """
-    Wrapping function for scipy SLSQP function to solve control problems with
-    inequality constraints.
-
-    u0:         optimisation starting point
-    maxiter:    max number of iterations of the SQP solver
-    stepdesc:   step of QP solver
-    qptol:      tolerance used for the qp solver (used for constraint tolerance)
-    debug:      print iterations calculations
->>>>>>> 5aba34ed
     """
     # Transform u0 into an array.
     u = np.asfarray(u0).flatten()
@@ -88,35 +74,19 @@
     majiter = np.array(maxiter, int)
 
     # Initialize internal SLSQP state variables
-<<<<<<< HEAD
     alpha, f0, gs, h1, h2, h3, h4, t, t0, tol = [ np.array(0, float) ] * 10
     iexact, incons, ireset, itermx, line, n1, n2, n3 = [ np.array(0, int) ] * 8
-=======
-    f0, gs, h1, h2, h3, h4, t, t0 = [ np.array(0, float) ] * 8
-    iexact, incons, ireset, line, itermx, n1, n2, n3 = [ np.array(0, int) ] * 8
-    alpha = np.array(stepdesc, float)
-    tol   = np.array(qptol, float)
->>>>>>> 5aba34ed
+
 
     # Rescaling factor to try to recover from mode 8 "Positive directional 
     # derivative for linesearch" when running SLSQP optimisation algorithm
     saved_f        = []
     max_saved_f    = 20
     rescale_factor = None
-<<<<<<< HEAD
     if debug:
         print("%5s %16s %16s %16s %16s" % ("NIT", "OBJFUN", "FNORM", "CMIN", "CNORM"))
 
     while 1:
-
-=======
-
-    if debug:
-        print("%5s %16s %16s %16s %16s %16s"\
-            %("NIT","OBJFUN","FNORM","CMIN","CNORM","F+STEP"))
-
-    while 1:
->>>>>>> 5aba34ed
         if mode == 0 or mode == 1: 
             """
             Update objective function and constraints, as well as their 
@@ -133,12 +103,7 @@
                 else:
                     rescale_factor = 1.
                 #print('Initial rescaling: %f'%(rescale_factor))
-<<<<<<< HEAD
-                
-    
-=======
 
->>>>>>> 5aba34ed
             # Write to log
             if log_callback is not None:
                 log_callback(u, f, c, df, dc, rescale_factor)
@@ -153,56 +118,28 @@
             f  = float(np.asarray(f)) * rescale_factor
             df = np.append(df, 0.0) * rescale_factor
             dc = np.c_[ dc, np.zeros( la ) ]
-<<<<<<< HEAD
-            
-=======
->>>>>>> 5aba34ed
 
             if np.any([np.any(np.isnan(mat)) for mat in [u, f, c, df, dc]]):
                 mode = 10
                 break
-<<<<<<< HEAD
         itermx = np.array(maxmajiter)   
         alpha = np.array(stepdesc)
         tol = qptol
-=======
-            
->>>>>>> 5aba34ed
         # Call SLSQP
         scipy_slsqp(m, 0, u, ul, uu, f, c, df, dc, acc, majiter, mode, w, jw,
                     alpha, f0, gs, h1, h2, h3, h4, t, t0, tol,
                     iexact, incons, ireset, itermx, line, n1, n2, n3)
-<<<<<<< HEAD
         
         if debug:
             if mode == 1:
                 print("%5i % 16.6E % 16.6E % 16.6E % 16.6E % 16.6E " % (majiter, f, linalg.norm(df), np.min(c),linalg.norm(dc),f+0.01*np.sum(df)))
         
-=======
-
-        if debug and mode == 1:
-            fnorm, cnorm = np.linalg.norm(df), np.linalg.norm(dc)
-            print("%5i %16.6E %16.6E %16.6E %16.6E %16.6E"\
-                %(majiter, f, fnorm, np.min(c), cnorm, f+0.01*np.sum(df)))
->>>>>>> 5aba34ed
 
         # If exit mode is not -1 or 1, slsqp has typically completed
         # HOWEVER: we do not necessarily want to terminate on mode 8
         if abs(mode) != 1:
             if mode == 8:
                 alpha = 0.5 * (1. + alpha)
-<<<<<<< HEAD
-=======
-                """
-                abs_non_zero_f = [np.abs(sf) for sf in saved_f if sf != 0]
-                if len( abs_non_zero_f ) == 0:
-                    break
-                rescale_factor = 2. / np.mean(abs_non_zero_f)
-                f  *= rescale_factor
-                df *= rescale_factor
-                """
-                #print('Changing rescaling: %f'%(rescale_factor))
->>>>>>> 5aba34ed
             else:
                 break
 
